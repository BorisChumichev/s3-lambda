/**
 * Gives access to batch operations over s3 files, as well as a promised base
 * wrapper around the s3 api.
 *
 * @author Wells Johnston <wells@littlstar.com>
 * @exports S3renity
 */

'use strict'

var aws = require('aws-sdk'),
  fs = require('fs');

const TYPE_S3 = 's3';
const TYPE_FILE = 'file';
const S3_PATH_ERROR = 'Context needs to be a valid s3 path. Ex: "s3://<bucket>/path/to/folder[/object]."';
const INPUT_FUNCTION_ERROR = '"func" must be a function.';
<<<<<<< HEAD

/**
 * Give access to batch operations over s3 files, as well as a promised base
 * wrapper around the s3 api.
 *
 * @author Wells Johnston <wells@littlstar.com>
 * @exports S3renity
 */
=======
>>>>>>> 31f83ef4

module.exports = S3renity;

/**
 * S3renity access to files in S3.
 *
 * @class S3renity
 * @constructor
 * @param {object} aws your aws credentials. this object contains two keys
 * access_key_id and secred_access_key
 */

function S3renity(conf) {

  if (!(this instanceof S3renity)) {
    return new S3renity();
  }

  if (!conf) conf = {};

  if (conf.key) {
    this.context(conf.key);
  }

  if (conf.access_key_id && conf.secred_access_key) {
    aws.config.update({
      accessKeyId: conf.access_key_id,
      secretAccessKey: conf.secret_access_key
    });
  }

  const s3 = new aws.S3();
  this.s3 = s3;
  this.encoding = conf.encoding || 'utf8';
  this.hasTarget = false;
}

/**
 * Set the working context based on an s3 key.
 *
 * @public
 * @param {string} key a key in the form: "s3://<your-bucket>/path/to/folder/"
 * @returns {S3renity} `this`
 */

S3renity.prototype.context = function(key) {
  const target = resolveKey(key);
  if (target.type != TYPE_S3) {
    throw new Error(S3_PATH_ERROR);
  }
  this.bucket = target.bucket;
  this.prefix = target.prefix;
  return this;
};

/**
 * @alias ctx shorthand for context.
 */

S3renity.prototype.ctx = S3renity.prototype.context;

/**
 * Sets the working context encoding.
 *
 * @public
 * @param {string} encoding The type of encoding to use with S3 objects. Default is "utf8".
 * @return {S3renity} `this`
 */

S3renity.prototype.encode = function(encoding) {
  this.encoding = encoding;
  return this;
};

/**
 * Sets the output directory for map or filter.  If a target is set, map and
 * filter write to that location instead of changing the original objects
 * themselves.
 *
 * @public
 * @param {string} target The location to send the output of map or filter.
 * @return {S3renity} `this`
 */

S3renity.prototype.target = function(target) {
  const output = resolveKey(target);
  if (output.type != TYPE_S3) {
    throw new Error(S3_PATH_ERROR);
  }
  this.targetBucket = output.bucket;
  this.targetPrefix = output.prefix;
  this.hasTarget = true;
  return this;
};

/**
 * Returns all the keys in the working context.
 *
 * @public
 * @return {promise} Fulfilled when all the keys are retrieved from s3.
 */

S3renity.prototype.list = function() {

  const _keys = (allKeys, marker, success, fail) => {
    this.listObjects(this.bucket, this.prefix, marker).then(keys => {
      if (keys.length == 0) {
        success(allKeys);
        return;
      }
      keys.forEach(key => {
        allKeys.push(key.Key);
        marker = key.Key;
      });
      _keys(allKeys, marker, success, fail);
      return;
    }).catch(fail);
  };

  return new Promise((success, fail) => {
    _keys([], '', success, fail);
  });
};

/**
 * Move the context from s3 objects to objects split by a delimiter.
 *
 * @public
 * @param {string} delimiter The character to split the document objects by.
 * Default is "\n"
 * @return {S3renity} `this`
 */

S3renity.prototype.split = function(delimiter) {
  this.delimiter = delimiter || '\n';
  return this;
};

/**
 * Join the objects in the working context by the given delimiter and return the
 * result.
 *
 * @public
 * @param {string} delimiter The character used to join the documents by.
 * Default is "\n"
 * @return {promise} Returns the body and `this` on success.
 */

S3renity.prototype.join = function(delimiter) {

  if (delimiter == null) delimiter = '\n';

  return new Promise((success, fail) => {
    this.list().then(keys => {
      let getPromises = [];
      keys.forEach(key => {
        getPromises.push(this.get(this.bucket, key));
      });
      Promise.all(getPromises).then(objects => {
        success(objects.join(delimiter));
      }).catch(fail);
    }).catch(fail);
  });
};

/**
 * Returns a promise that performs a function on each object in
 * the working context. When all the functions are done, the promise is
 * fulfilled.
 *
 * @public
 * @param {function} func This function takes an s3 object and performs a
 * synchronous function. If isAsync is true, func returns a promise.
 * @param {boolean} isAsync Optional, default is false. If set to true, this
 * indicates that func returns a
 * promise that should be executed.
 * @return {promise} Fulfilled when the mapper functions are done. Returns a
 * list of keys that were operated over.
 */

S3renity.prototype.forEach = function(func, isAsync) {

  if (typeof func != 'function') {
    throw new TypeError(INPUT_FUNCTION_ERROR);
  }

  if (isAsync == null) {
    isAsync = false;
  }

  const _eachObject = (keys, callback) => {
    if (keys.length == 0) {
      callback(null);
      return;
    }
    const key = keys.shift();
    this.get(this.bucket, key).then(body => {
      if (isAsync) {
        func(body).then(_ => {
          _eachObject(keys, callback);
        }).catch(callback);
      } else {
        try {
          func(body);
        } catch (e) {
          callback(e);
          return;
        }
        _eachObject(keys, callback);
      }
    }).catch(callback);
  };

  const _splitObjects = (keys, callback) => {
    if (keys.length == 0) {
      callback(null);
      return;
    }
    const key = keys.shift();
    this.splitObject(this.bucket, key, this.delimiter, this.encoding)
      .then(entries => {
        _eachSplit(entries).then(_ => {
          _splitObjects(keys, callback);
        }).catch(callback);
      }).catch(callback);
  };

  const _eachSplit = entries => {
    return new Promise((success, fail) => {
      if (isAsync) {
        let updates = [];
        entries.forEach(entry => {
          updates.push(func(entry));
        });
        Promise.all(updates).then(success).catch(fail);
      } else {
        try {
          entries.forEach(func);
          success();
        } catch (err) {
          fail(err);
        }
      }
    });
  };

  return new Promise((success, fail) => {
    this.list().then(keys => {
      if (this.delimiter == null) {
        _eachObject(keys, err => {
          if (err) {
            fail(err);
          } else {
            success();
          }
        });
      } else {
        _splitObjects(keys, err => {
          if (err) {
            fail(err);
          } else {
            success();
          }
        });
      }
    }).catch(fail);
  });
};

/**
 * Maps a function over the objects in the working context, replaceing each
 * with the return value.  If an output is specified, the objects will not be
 * overwritten, but rather copied to the target location.
 *
 * @public
 * @param {function} func The function to map over each object in the working
 * context. Func takes the object as a parameter and returns the value that
 * should replace it.
 * @param {boolean} isAsync Optional, default is false. If set to true, this
 * indicates that func returns a promise.
 * @return {promise} Fulfilled when map is complete.
 */

S3renity.prototype.map = function(func, isAsync) {

  if (typeof func != 'function') {
    throw new TypeError(INPUT_FUNCTION_ERROR);
  }

  if (isAsync == null) {
    isAsync = false;
  }

  const isSplit = this.delimiter != null;

  const _mapObject = (keys, callback) => {
    if (keys.length == 0) {
      callback(null);
      return;
    }
    let key = keys.shift();
    this.get(this.bucket, key).then(body => {
      if (isAsync) {
        func(body)
          .then(newBody => _output(key, newBody, keys, callback))
          .catch(callback);
      } else {
        try {
          let newBody = func(body);
          _output(key, newBody, keys, callback);
        } catch (e) {
          callback(e);
          return;
        }
      }
    }).catch(callback);
  };

  const _splitObjects = (keys, callback) => {
    if (keys.length == 0) {
      callback(null);
      return;
    }
    let key = keys.shift();
    this.splitObject(this.bucket, key, this.delimiter, this.encoding).then(
      entries => {
        _mapSplit(entries).then(newEntries => {
          let newBody = newEntries.join(this.delimiter);
          _output(key, newBody, keys, callback);
        }).catch(callback);
      }).catch(callback);
  };

  const _mapSplit = entries => {
    return new Promise((success, fail) => {
      if (isAsync) {
        let entryUpdates = [];
        entries.forEach(entry => {
          entryUpdates.push(func(entry));
        });
        Promise.all(entryUpdates).then(success).catch(fail);
      } else {
        try {
          success(entries.map(func));
        } catch (err) {
          fail(err);
        }
      }
    });
  };

  const _output = (key, body, keys, callback) => {
    if (this.hasTarget) {
      this
        .put(this.targetBucket, this.targetPrefix + getFileName(key), body)
        .then(_ => _continue(keys, callback))
        .catch(callback);
    } else {
      this.put(this.bucket, key, body)
        .then(_ => _continue(keys, callback))
        .catch(callback);
    }
  };

  const _continue = (keys, callback) => {
    if (isSplit) {
      _splitObjects(keys, callback);
    } else {
      _mapObject(keys, callback);
    }
  };

  return new Promise((success, fail) => {
    this.list().then(keys => {
      if (isSplit) {
        _mapObject(keys, err => {
          if (err) {
            fail(err);
          } else {
            success();
          }
        });
      } else {
        _splitObjects(keys, err => {
          if (err) {
            fail(err)
          } else {
            success();
          }
        });
      }
    }).catch(fail);
  });
};

/**
 * Reduce the objects in the working context to a single value.
 *
 * @param {function} func Function to execute on each value in the array, taking
 * three arguments:
 *   previousValue - The value previously returned in the last invocation of
 *   func
 *   currentValue  - The current entry being processed
 *   key           - The key of the current object being processed
 *   func either returns the updated value, or a promise that resolves to the
 *   updated value.
 * @param {string} initialValue Optional.  Value to use as the first argument to
 * the first call of func.
 * @param {boolean} isAsync Optional, defaults to false. If set to true, this
 * indicates that func returns a promise.
 * @return {promise} Returns the reduced result.
 */

S3renity.prototype.reduce = function(func, initialValue, isAsync) {

  if (typeof func != 'function') {
    throw new TypeError(INPUT_FUNCTION_ERROR);
  }

  if (isAsync == null) {
    isAsync = false;
  }

  var value = initialValue;

  const _reduceObjects = (keys, callback) => {
    if (keys.length == 0) {
      callback(null, value);
      return;
    }
    let key = keys.shift();
    this.get(this.bucket, key).then(body => {
      if (isAsync) {
        func(value, body, key).then(newValue => {
          value = newValue;
          _reduceObjects(keys, callback);
        }).catch(e => callback(e, null));
      } else {
        value = func(value, body, key);
        _reduceObjects(keys, callback);
      }
    }).catch(e => callback(e, null));
  };

  const _splitAndReduceObjects = (keys, callback) => {
    if (keys.length == 0) {
      callback(null, value);
      return;
    }
    key = keys.shift();
    this.splitObject(this.bucket, key, this.delimiter, this.encoding).then(
      entries => {
        _reduceSplitEntries(key, entries, err => {
          if (err) {
            callback(err, null);
            return;
          }
          _splitAndReduceObjects(keys, callback);
        });
      }).catch(e => callback(e, null));
  };

  const _reduceSplitEntries = (key, entries, done) => {
    if (entries.length == 0) {
      done();
      return;
    }
    let entry = entries.shift();
    if (isAsync) {
      func(value, entry, key).then(newValue => {
        value = newValue;
        _reduceSplitEntries(key, entries, done);
      }).catch(done);
    } else {
      try {
        value = func(value, entry, key);
        _reduceSplitEntries(key, entries, done);
      } catch (e) {
        done(e);
      }
    }
  };

  return new Promise((success, fail) => {
    this.list().then(keys => {
      if (this.delimiter == null) {
        _reduceObjects(keys, (err, result) => {
          if (err) {
            fail(err);
          } else {
            success(result);
          }
        });
      } else {
        _splitAndReduceObjects(keys, (err, result) => {
          if (err) {
            fail(err);
          } else {
            success(result);
          }
        });
      }
    }).catch(fail);
  });
};

/**
 * Filter the objects in the working context.
 *
 * @public
 * @param {function} func The function to filter objects by, returning true for
 * objects that should not be filtered and false for those that should. If
 * isAsync is set to true, func returns a promise that resolves to true or
 * false.
 * @param {boolean} isAsync Optional, defaults to false. If set to true, this
 * indicates that func returns a promise.
 */

S3renity.prototype.filter = function(func, isAsync) {

  if (typeof func != 'function') {
    throw new TypeError(INPUT_FUNCTION_ERROR);
  }

  if (isAsync == null) {
    isAsync = false;
  }

  var removeObjects = [];
  var keepObjects = [];

  // recursively get all objects and run filter function
  const _filterObjects = (keys, callback) => {
    if (keys.length == 0) {
      _finish(callback);
      return;
    }
    let key = keys.shift();
    this.get(this.bucket, key).then(body => {
      if (isAsync) {
        func(body).then(result => {
          checkResult(result);
          if (result) {
            keepObjects.push(key);
          } else {
            removeObjects.push(key);
          }
          _filterObjects(keys, callback);
        }).catch(callback);
      } else {
        try {
          var result = func(body);
        } catch (e) {
          callback(e);
          return;
        }
        checkResult(result);
        if (result) {
          keepObjects.push(key);
        } else {
          removeObjects.push(key);
        }
        _filterObjects(keys, callback);
      }
    }).catch(callback);
  };

  const _finish = callback => {
    if (this.hasTarget) {
      let promises = [];
      keepObjects.forEach(key => {
        let fileName = getFileName(key);
        promises.push(this.copy(this.bucket, key, this.targetBucket, this.targetPrefix + fileName));
      });
      Promise.all(promises).then(_ => {
        callback();
      }).catch(callback);
    } else {
      this.delete(this.bucket, removeObjects).then(_ => {
        callback(null);
      }).catch(callback);
    }
  };

  const _splitObjects = (keys, callback) => {
    if (keys.length == 0) {
      callback(null);
      return;
    }
    let key = keys.shift();
    this.splitObject(this.bucket, key, this.delimiter, this.encoding)
      .then(entries => {
        _filterSplitObject(entries).then(newEntries => {
          var targetBucket, targetKey;
          let newBody = newEntries.join(this.delimiter);
          if (this.hasTarget) {
            targetBucket = this.targetBucket;
            targetKey = this.targetPrefix + getFileName(key);
          } else {
            targetBucket = this.bucket;
            targetKey = key;
          }
          this.put(targetBucket, targetKey, newBody).then(_ => {
            _splitObjects(keys, callback);
          }).catch(callback);
        }).catch(callback);
      }).catch(callback);
  };

  // runs the filter function on a split (containing entries)
  const _filterSplitObject = entries => new Promise((success, fail) => {
    if (isAsync) {
      promises = [];
      entries.forEach(entry => {
        promises.push(func(entry));
      });
      Promise.all(promises).then(results => {
        let newSplitEntries = [];
        results.forEach((pass, i) => {
          if (pass) {
            newSplitEntries.push(entries[i]);
          }
          success(newSplitEntries);
        });
      }).catch(fail);
    } else {
      try {
        success(entries.filter(func));
      } catch (err) {
        fail(err);
      }
    }
  });

  const checkResult = result => {
    if (typeof result != 'boolean') {
      throw new TypeError('Filter function must return a boolean');
    }
  };

  return new Promise((success, fail) => {
    this.list().then(keys => {
      if (this.delimiter == null) {
        _filterObjects(keys, err => {
          if (err) {
            fail(err);
          } else {
            success();
          }
        });
      } else {
        _splitObjects(keys, err => {
          if (err) {
            fail(err);
          } else {
            success();
          }
        });
      }
    }).catch(fail);
  });
};

/**
 * Removes empty objects in the working context.
 *
 * @public
 * @return {promise} Purges empty files.
 */

S3renity.prototype.clean = function() {
  return this.filter(body => body.length > 0);
};

/**
 * Output the working context to a file or location in s3.
 *
 * @public
 * @param {string} target The location to write to.  Can be a local file,
 * s3 path like: s3://<bucket>/path/to/file, or an array of paths.
 * @return {promise} Fulfilled when the file is finished saving. Returns the
 * response either from `fs` or s3.
 */

S3renity.prototype.write = function(body, targets) {
  return new Promise((success, fail) => {
    if (typeof targets == 'string') {
      targets = [targets];
    }
    var outputPromises = [];
    targets.forEach(target => {
      target = resolveKey(target);
      outputPromises.push(new Promise((_success, _fail) => {
        if (target.type == TYPE_S3) {
          this
            .put(target.bucket, target.prefix, body)
            .then(_success).catch(_fail);
        } else if (target.type == TYPE_FILE) {
          fs.writeFile(target.file, body, (err, res) => {
            if (err) {
              _fail(err);
            } else {
              _success();
            }
          });
        }
      }));
    });
    Promise.all(outputPromises).then(success).catch(fail);
  });
};

/**
 * Splits an object in s3 by a delimiter and returns.
 *
 * @param {string} bucket The s3 bucket to use.
 * @param {string} key The key to the object.
 * @param {string} delimiter Optional, default is \n. The character to use in
 * the split over the object's body.
 * @param {string} encoding Optional, default is utf8.
 * @return {promise} Returns an array that is the split of the object.
 */

S3renity.prototype.splitObject = function(bucket, key, delimiter, encoding) {
  return new Promise((success, fail) => {
    if (delimiter == null) delimiter = '\n';
    if (encoding == null) encoding = 'utf8';
    this.get(bucket, key).then(body => {
      if (body == '') {
        success([]);
      } else {
        try {
          success(body.split(delimiter));
        } catch (err) {
          fail(err);
        }
      }
    }).catch(fail);
  });
};

/**
 * Returns a promise that gets an object from s3.
 *
 * @public
 * @param {string} arg1 Can either be a valid s3 path or a bucket.
 * @param {string} arg2 Optional. If arg1 is a bucket, arg2 is the key.
 * @return {promise} Fulfilled when object is retrieved.
 */

S3renity.prototype.get = function(arg1, arg2) {
  var target = resolveKey(arg1),
    bucket, key;
  if (target.type == TYPE_S3) {
    bucket = target.bucket;
    key = target.prefix;
  } else {
    bucket = arg1;
    key = arg2;
  }
  return new Promise((success, fail) => {
    this.s3.getObject({
      Bucket: bucket,
      Key: key
    }, (err, object) => {
      if (err) {
        fail(err);
      } else {
        try {
          success(object.Body.toString(this.encoding));
        } catch (e) {
          fail(e);
        }
      }
    });
  });
};

/**
 * Returns a promise that puts an object in s3.
 *
 * @public
 * @param {string} bucket The s3 bucket to use.
 * @param {string} key The key path where the object will be placed.
 * @param {string} body The object body.
 * @return {promise} Fulfilled when the object is written to s3. Returns
 * response from s3.
 */

S3renity.prototype.put = function(bucket, key, body) {
  return new Promise((success, fail) => {
    this.s3.putObject({
      Bucket: bucket,
      Key: key,
      Body: body
    }, (err, res) => {
      if (err) {
        fail(err);
      } else {
        success(res);
      }
    });
  });
};

/**
 * Copies an object in S3 from sourceKey to targetKey
 *
 * @public
 * @param {string} bucket The s3 bucket to use.
 * @param {string} sourceKey The source of the object to copy.
 * @param {string} targetKey The target to copy the object to in s3.
 */

S3renity.prototype.copy = function(sourceBucket, sourceKey, targetBucket, targetKey) {
  return new Promise((success, fail) => {
    this.s3.copyObject({
      Bucket: targetBucket,
      Key: targetKey,
      CopySource: `${sourceBucket}/${sourceKey}`
    }, (err, res) => {
      console.log(err, res);
      if (err) {
        fail(err);
      } else {
        success(res);
      }
    });
  });
};

/**
 * Returns a promise that deletes an object in S3.
 *
 * @public
 * @param {string} bucket The s3 bucket to use.
 * @param {string|array} keys The key of the object to delete, or an array of
 * keys.
 * @return {promise} Fulfilled when the object deleted. Returns `this`.
 */

S3renity.prototype.delete = function(bucket, key) {
  if (typeof key == 'object') {
    return this.deleteObjects(bucket, key);
  }
  return new Promise((success, fail) => {
    this.s3.deleteObject({
      Bucket: bucket,
      Key: key
    }, (err, res) => {
      if (err) {
        fail(err);
      } else {
        success(res);
      }
    });
  });
};

/**
 * Return a promise that gets keys from s3 given a bucket, prefix and marker.
 *
 * @public
 * @param {string} bucket The bucket to get the keys from.
 * @param {string} prefix The prefix for the folder where the keys are.
 * @param {string} [marker] The marker to start from (optional).
 * @return {promise} Fulfilled when the keys are retrieved from s3.
 */

S3renity.prototype.listObjects = function(bucket, prefix, marker) {
  return new Promise((success, fail) => {
    if (prefix[prefix.length - 1] != '/') prefix += '/';
    this.s3.listObjects({
      Bucket: bucket,
      Prefix: prefix,
      Marker: marker
    }, (err, keys) => {
      if (err) {
        fail(err);
      } else {
        keys = keys.Contents;
        if (keys.length && keys[0].Key == prefix) {
          keys.shift();
        }
        success(keys);
      }
    });
  });
};

/**
 * Deletes a list of objects in S3.
 *
 * @public
 * @param {string} bucket The s3 bucket to use.
 * @param {array} keys The keys of the objects to delete.
 * @return {promise} Fulfilled when objects are deleted. Returns response.
 */

S3renity.prototype.deleteObjects = function(bucket, keys) {
  return new Promise((success, fail) => {
    keys.map((key, i, arr) => {
      arr[i] = {
        Key: key
      };
    });
    this.s3.deleteObjects({
      Bucket: bucket,
      Delete: {
        Objects: keys
      }
    }, (err, res) => {
      if (err) {
        fail(err);
      } else {
        success(res);
      }
    });
  });
};

/**
 * Take a path or s3 key and resolve it.
 *
 * @private
 * @param {string} key an s3 key or local file path
 * @return {object} An object wity keys: bucket, prefix, file, and type.
 */

const resolveKey = key => {
  var target = {};
  if (key.indexOf('s3://') == 0) {
    key = key.substr(5, key.length - 1);
    target.bucket = key.split('/')[0];
    target.prefix = key.substr(key.indexOf('/') + 1, key.length);
    target.file = null;
    target.type = TYPE_S3;
  } else {
    target.bucket = null;
    target.prefix = null;
    target.file = key;
    target.type = TYPE_FILE;
  }
  return target;
};

/**
 * Returns the filename (last part of the key) from an S3 key.
 *
 * @private
 * @param {string} key The S3 key to get the file name for.
 * @return {string} The filename from the S3 key.
 */

const getFileName = key => key.substr(key.lastIndexOf('/') + 1, key.length);<|MERGE_RESOLUTION|>--- conflicted
+++ resolved
@@ -15,7 +15,6 @@
 const TYPE_FILE = 'file';
 const S3_PATH_ERROR = 'Context needs to be a valid s3 path. Ex: "s3://<bucket>/path/to/folder[/object]."';
 const INPUT_FUNCTION_ERROR = '"func" must be a function.';
-<<<<<<< HEAD
 
 /**
  * Give access to batch operations over s3 files, as well as a promised base
@@ -24,8 +23,6 @@
  * @author Wells Johnston <wells@littlstar.com>
  * @exports S3renity
  */
-=======
->>>>>>> 31f83ef4
 
 module.exports = S3renity;
 
